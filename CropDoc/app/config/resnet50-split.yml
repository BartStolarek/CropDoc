name: ResNet50
type: Classification
version: 1.3
python_file:
dataset_class: PlantVillageDataset  # Class names are; CropCCMTDataset, PlantVillageDataset
dataset_dir: data/datasets/plantvillage/custom_selection  # Dataset directories include; CCMT Dataset-Augmented, 
output_dir: data/output
architecture:
  - type: ResNet
training:
<<<<<<< HEAD
  epochs: 150
  checkpoint_interval: 10 # Minimum amount of epochs before checking for a improved checkpoint (checkpoints only after 25% of epochs have completed)
=======
  epochs: 2
  checkpoint_interval: 2 # Minimum amount of epochs before checking for a improved checkpoint (checkpoints only after 25% of epochs have completed)
>>>>>>> a3245121
  validation_split: 0.2
  batch_size: 32
  num_workers: 4 #  Number of works, more info here: https://pytorch.org/docs/stable/data.html#multi-process-data-loading
  learning_rate: 0.005
  lr_scheduler:
    active: ReduceLROnPlateau
    StepLR:
      step_size: 30
      gamma: 0.3
    ReduceLROnPlateau:
      mode: min
      factor: 0.3  # Factor by which the learning rate will be reduced. new_lr = lr * factor
      patience: 10  # Number of epochs with no improvement after which learning rate will be reduced
      threshold: 0.001  # Threshold for measuring the new optimum, to only focus on significant changes
  loss_function: # List of loss functions can be found here: https://pytorch.org/docs/stable/nn.html#loss-functions  
    type: CrossEntropyLoss
data:
  reduce: 1 # Percentage of data from dataset to be used for training (0-1), can be lowered to speed up training to test development faster
  transformers: # List of data transformers can be found here: https://pytorch.org/vision/0.9/transforms.html
    train:
      - type: RandomResizedCrop
        size: 224
      - type: RandomHorizontalFlip
      - type: ColorJitter
        brightness: 0.2
        contrast: 0.2
        saturation: 0.2
        hue: 0.1
      - type: RandomRotation
        degrees: 20
      - type: RandomAffine
        degrees: 0
        translate: [0.1, 0.1]
      - type: ToTensor
      - type: Normalize
        mean: [0.485, 0.456, 0.406]
        std: [0.229, 0.224, 0.225]
    val:
      - type: Resize
        size: 256
      - type: CenterCrop
        size: 224
      - type: ToTensor
      - type: Normalize
        mean: [0.485, 0.456, 0.406]
        std: [0.229, 0.224, 0.225]
    test:
      - type: Resize
        size: 256
      - type: CenterCrop
        size: 224
      - type: ToTensor
      - type: Normalize
        mean: [0.485, 0.456, 0.406]
        std: [0.229, 0.224, 0.225]   
evaluation:
  metrics:
    - accuracy
    - precision
    - recall
  batch_size: 64
prediction:
  crop:
    confidence_threshold: 0.2
  state:
    confidence_threshold: 0.2<|MERGE_RESOLUTION|>--- conflicted
+++ resolved
@@ -8,13 +8,8 @@
 architecture:
   - type: ResNet
 training:
-<<<<<<< HEAD
-  epochs: 150
-  checkpoint_interval: 10 # Minimum amount of epochs before checking for a improved checkpoint (checkpoints only after 25% of epochs have completed)
-=======
   epochs: 2
   checkpoint_interval: 2 # Minimum amount of epochs before checking for a improved checkpoint (checkpoints only after 25% of epochs have completed)
->>>>>>> a3245121
   validation_split: 0.2
   batch_size: 32
   num_workers: 4 #  Number of works, more info here: https://pytorch.org/docs/stable/data.html#multi-process-data-loading
